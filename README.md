# Ray on Golem

## What is Golem, Ray and Ray on Golem

Golem on is a decentralized marketplace for computing power, where providers let requestors use their machines for a small fee.

Ray on Golem makes it super easy to set up and use Golem Network to run your Ray applications.

Ray on the other hand is an open-source framework dedicated to scaling Python workloads. 
It specializes in tooling for AI/ML applications, but at the same time, it is based on Ray Core which understands every piece of generic Python code.

Ray uses concepts of tasks, actors, and objects to enable building and scaling distributed software.
It can be used to parallelize your Python code to use all cores on your own computer, but more importantly, it also offers a cluster interface to run your payload on several, remote machines.

You can learn about Ray Core mechanisms on [Ray docs website](https://docs.ray.io/en/latest/ray-core/walkthrough.html).

Check out [Ray on Golem docs](https://docs.golem.network/docs/creators/ray) to get started :)


If you have any questions, comments, insights, praises, or doubts about these docs and Ray on Golem in general please don't hesitate to reach out to us either on
- [`#Ray on Golem` discord channel](https://chat.golem.network/) 
- [Ray on Golem general feedback form](https://qkjx8blh5hm.typeform.com/to/GtaCVz0b)


## In this README

- [Limitations](#limitations) Describes the current limitations of Ray on Golem
- [Quickstart](#quickstart) Drives you through copy and paste installation and execution of the example Ray app on example Ray on Golem cluster
- [Contributing](#contributing) Offers advice on building Golem images for Ray on Golem development purposes


# Limitations

Current version is `pre-alpha` which means the happy path is working on Linux on the Golem test network. 
We use this version to show the direction and get feedback.

There is one Ray on Golem image. It contains `ray 2.3.1` and `python 3.10.12`.
It should work with any combination of local ray & python versions. Please let us know if you have any troubles because of that (on [`#Ray on Golem` discord channel](https://chat.golem.network/))

The images include only basic libraries, if you need any dependencies, 
you can use `pip` via [cluster yaml `initialization_commands`](https://golem-docs-git-mateusz-ray-on-golem-pre-alpha-golem.vercel.app/docs/creators/ray/cluster-yaml-reference#initializationcommands)

We have tested Ray on Golem on Ubuntu and on WSL. It should work on MacOS and shouldn't on bare Windows.

# Quickstart

This [quickstart](https://golem-docs-git-mateusz-ray-on-golem-pre-alpha-golem.vercel.app/docs/creators/ray/quickstart) shows you how to set Ray and Ray on Golem up, start your cluster, test it, and then stop it.
It limits the explanation to the bare minimum - if you are looking for more details jump to [setup tutorial](/docs/creators/ray/setup-tutorial)


## Install software

The first step is installing Ray and Ray on Golem (recommended within a clean venv)

```bash
# install ray & golem-ray
pip install -U ray[default] golem-ray
```

For now, you also need to download and install Golem node software representing you in the Golem network.

```bash
# install yagna - golem network daemon
curl -sSf https://join.golem.network/as-requestor | bash -
```

## Start `golem-ray` server

For the time being you need to manually run `golem-ray` server (in a separate terminal)

```bash
<<<<<<< HEAD
python golem_ray/server/run.py
=======
$ ray-on-golem
>>>>>>> 0b52402b
```

## Set the cluster up

With the packages in place, you can download our sample golem cluster configuration yaml, and feed it to `ray up` to start up the cluster.
It will give you a cluster of one node (which will expand when you feed it with work) on the Golem test network (free, but not very powerful)


```bash
# Download the golem-cluster.yaml
wget https://github.com/golemfactory/golem-ray/blob/main/golem-cluster.yaml

# In this command:
# * yagna starts in the background (if not running)
# * golem-ray cluster manager starts in the background
# * ray head node is started on a golem provider
ray up golem-cluster.yaml

```

## Execute a Ray application

Download our example Ray app and execute it locally (a Ray instance will be created on your machine)

```bash
# Download the example Ray app
wget https://github.com/golemfactory/golem-ray/blob/main/examples/simple-task.py

# Execute the app locally by starting a local ray instance on your computer
python simple-task.py
```

Feed the app to the cluster. Observe how Ray on Golem cluster expands during the computation

```bash
# Run some ray-based code (that knows *nothing** about Golem) - this will either:
# A) Run only on one node (the head node), if the autoscaler decides there is no need for a worker node
# B) Or create worker node(s) on the Golem Network. Worker nodes will be later auto-terminated by the autoscaler)

# Submit the app to be executed on your cluster
ray submit golem-cluster.yaml simple-task.py 
```

## Stop the cluster

In the end, stop your cluster to free the Golem network providers and to avoid too much spending (the testnet is free, but good practice is a good practice)

```bash
# Tear down the cluster.
ray down golem-cluster.yaml
```

For the time being you also nee to stop `golem-ray` server (with `Control-C`).

## Summary

By completing the above quickstart you have successfully:
- installed ray and golem-ray packages
- downloaded the example golem cluster yaml and the example ray application
- started up the Ray on Golem cluster
- run the app on your local computer and then on the cluster
- stopped the cluster

Congratulations!

## Next steps
- [Ray on Golem docs](https://golem-docs-git-mateusz-ray-on-golem-pre-alpha-golem.vercel.app//docs/creators/ray)

# Contributing

## Running code auto format

```bash
$ poetry run poe format
```


## Creating docker images for use with providers

### Requirements

```text
- docker
- gvmkit-build
```

### Select python and ray versions in pyproject.toml

```toml
python = "3.9.2"
ray = "2.6.1"
```

### Select python version in Dockerfile

```yaml
FROM python:3.9.2-slim # slim images preferred due to their size
```

### Build docker image

```bash
$ docker image build -t py3.9.2-ray2.6.1 .
```

### Build and push image to golem registry

```bash
$ gvmkit-build py3.9.2-ray2.6.1 --push-to user/repo_name:py3.9.2-ray2.6.1
```
<|MERGE_RESOLUTION|>--- conflicted
+++ resolved
@@ -69,11 +69,7 @@
 For the time being you need to manually run `golem-ray` server (in a separate terminal)
 
 ```bash
-<<<<<<< HEAD
-python golem_ray/server/run.py
-=======
-$ ray-on-golem
->>>>>>> 0b52402b
+ray-on-golem
 ```
 
 ## Set the cluster up
