[tool.poetry]
name = "ray-on-golem"
<<<<<<< HEAD
version = "0.7.0-dev"
=======
version = "0.6.1"
>>>>>>> 75b6306b
description = "Golem Network integration with Ray"
authors = ["Golem Factory <contact@golem.network>"]
readme = "README.md"
packages = [{include = "ray_on_golem"}]

[tool.poetry.dependencies]
python = "^3.8"
ray = {version="^2.7.1", extras=["default"]}
#golem-core = { path="../golem-core-python", develop=true }
#golem-core = { git="https://github.com/golemfactory/golem-core-python.git", branch="main" }
golem-core = "^0.3.2"
aiohttp = "^3"
requests = "^2"
click = "^8"
pydantic = "<2"
websocat = "^1.12.0"
golem-node = "0.14.0"

setuptools = "*"

[tool.poetry.group.ray.dependencies]
python = "^3.8"
ray = {version="==2.7.1", extras=["default"]}
#golem-core = { path="../golem-core-python", develop=true }
#golem-core = { git="https://github.com/golemfactory/golem-core-python.git", branch="main" }
golem-core = "^0.3.2"
aiohttp = "^3"
requests = "^2"
click = "^8"
pydantic = "<2"
toml = "^0.10.2"

[tool.poetry.scripts]
ray-on-golem = "ray_on_golem.main:main"

[tool.poetry.group.dev.dependencies]
poethepoet = "^0.22.0"
liccheck = "^0.9.1"

black = "^23.7.0"
isort = "^5.12.0"
autoflake = "^2.2.0"
gvmkit-build = "^0.3.13"
dpath = "^2.1.6"
yamlpath = "^3.8.1"
pytest = "^7.4.3"

[build-system]
requires = ["poetry-core"]
build-backend = "poetry.core.masonry.api"

[tool.poe.tasks]
format = {sequence = ["_format_autoflake", "_format_isort", "_format_black"], help = "Run code auto formatting"}
_format_autoflake = "autoflake ."
_format_isort = "isort ."
_format_black = "black ."

tests_unit = {cmd = "pytest -sv tests/unit", help = "Run unit tests"}

checks = {sequence = ["check_codestyle"], help = "Run all available code checks"}  # temporarily disabled `liccheck` because `websocat` has a broken license
check_codestyle = {sequence = ["_check_codestyle_autoflake", "_check_codestyle_isort", "_check_codestyle_black"], help = "Run only code style checks"}
_check_codestyle_autoflake = "autoflake --check-diff --quiet ."
_check_codestyle_isort = "isort --check-only --diff ."
_check_codestyle_black = "black --check --diff ."
check_license = {sequence = ["_check_license_export", "_check_license_verify"], help = "Check license compatibility"}
_check_license_export = "poetry export -f requirements.txt -o .requirements.txt"
_check_license_verify = "liccheck -r .requirements.txt"
dev_yaml = {cmd = "python -m utils.apply_overrides -o golem-cluster.dev.yaml golem-cluster.override.*", help="Generate development YAML file."}

[tool.isort]
profile = "black"
py_version = 38
line_length = 100

[tool.autoflake]
recursive = true
in-place = true
remove-all-unused-imports = true
ignore-init-module-imports = true

[tool.black]
line-length = 100
target-version = ['py38']

[tool.liccheck]
authorized_licenses = [
  "bsd",
  "new bsd",
  "bsd license",
  "3-Clause BSD",
  "apache 2",
  "apache",
  "Apache Software",
  "Apache Software License",
  "Apache 2.0",
  "MPL-2.0",
  "Mozilla Public License 2.0 (MPL 2.0)",
  "MIT",
  "MIT License",
  "LGPL",
  "LGPL-3.0-or-later",
  "GNU Lesser General Public License v3 or later (LGPLv3+)",
  "GNU Lesser General Public License v3 (LGPLv3)",
  "GNU General Public License v3 (GPLv3)",
  "GNU Library or Lesser General Public License (LGPL)",
  "Python Software Foundation",
  "ISC",
  "ISC License (ISCL)",
  "The Unlicense (Unlicense)",
]<|MERGE_RESOLUTION|>--- conflicted
+++ resolved
@@ -1,10 +1,6 @@
 [tool.poetry]
 name = "ray-on-golem"
-<<<<<<< HEAD
 version = "0.7.0-dev"
-=======
-version = "0.6.1"
->>>>>>> 75b6306b
 description = "Golem Network integration with Ray"
 authors = ["Golem Factory <contact@golem.network>"]
 readme = "README.md"
