[tool.poetry]
name = "ray-on-golem"
version = "0.10.0-dev"
description = "Golem Network integration with Ray"
authors = ["Golem Factory <contact@golem.network>"]
readme = "README.md"
packages = [{include = "ray_on_golem"}]

[tool.poetry.dependencies]
python = "^3.8.1"

ray = {version="~2.9.3", extras=["default"]}
#golem-core = {path="../golem-core-python", develop=true}
#golem-core = {git="https://github.com/golemfactory/golem-core-python.git", branch="main"}
golem-core = "^0.6.0"
aiohttp = "^3"
requests = "^2"
click = "^8"
pydantic = "<2"
toml = "^0.10.2"
dpath = "^2.1.6"
appdirs = "^1.4.4"

websocat = "^1.12.0"
golem-node = {version = "0.15.0a18", source = "test-pypi"}

setuptools = "*"
<<<<<<< HEAD
tortoise-orm = "^0.20.0"
aerich = "^0.7.2"
prettytable = "^3.10.0"
=======
psutil = "^5.9.8"
>>>>>>> cc9aa8a8

[tool.poetry.group.ray.dependencies]
python = "^3.8.1"

ray = {version="==2.9.3", extras=["default"]}
#golem-core = {path="../golem-core-python", develop=true}
#golem-core = {git="https://github.com/golemfactory/golem-core-python.git", branch="main"}
golem-core = "^0.6.0"
aiohttp = "^3"
requests = "^2"
click = "^8"
pydantic = "<2"
toml = "^0.10.2"
dpath = "^2.1.6"
appdirs = "^1.4.4"

[tool.poetry.scripts]
ray-on-golem = "ray_on_golem.main:main"
rog-db = "ray_on_golem.reputation.admin:admin"

[tool.poetry.group.dev.dependencies]
poethepoet = "^0.22.0"
liccheck = "^0.9.1"

black = "^23.7.0"
isort = "^5.12.0"
autoflake = "^2.2.0"
gvmkit-build = "^0.3.13"
dpath = "^2.1.6"
yamlpath = "^3.8.1"
pytest = "^7.4.3"
pytest-asyncio = "^0.23.5.post1"
factory-boy = "^3.3.0"

[[tool.poetry.source]]
name = "test-pypi"
url = "https://test.pypi.org/simple/"
priority = "explicit"

[build-system]
requires = ["poetry-core"]
build-backend = "poetry.core.masonry.api"

[tool.poe.tasks]
format = {sequence = ["_format_autoflake", "_format_isort", "_format_black"], help = "Run code auto formatting"}
_format_autoflake = "autoflake ."
_format_isort = "isort ."
_format_black = "black ."

tests_unit = {cmd = "pytest -sv tests/unit", help = "Run unit tests"}

checks = {sequence = ["check_codestyle"], help = "Run all available code checks"}  # temporarily disabled `liccheck` because `websocat` has a broken license
check_codestyle = {sequence = ["_check_codestyle_autoflake", "_check_codestyle_isort", "_check_codestyle_black"], help = "Run only code style checks"}
_check_codestyle_autoflake = "autoflake --check-diff --quiet ."
_check_codestyle_isort = "isort --check-only --diff ."
_check_codestyle_black = "black --check --diff ."
check_license = {sequence = ["_check_license_export", "_check_license_verify"], help = "Check license compatibility"}
_check_license_export = "poetry export -f requirements.txt -o .requirements.txt"
_check_license_verify = "liccheck -r .requirements.txt"
dev_yaml = {cmd = "python -m utils.apply_overrides -o golem-cluster.dev.yaml golem-cluster.override.*", help="Generate development YAML file."}

[tool.isort]
profile = "black"
py_version = 38
line_length = 100

[tool.autoflake]
recursive = true
in-place = true
remove-all-unused-imports = true
ignore-init-module-imports = true

[tool.black]
line-length = 100
target-version = ['py38']

[tool.liccheck]
authorized_licenses = [
  "bsd",
  "new bsd",
  "bsd license",
  "3-Clause BSD",
  "apache 2",
  "apache",
  "Apache Software",
  "Apache Software License",
  "Apache 2.0",
  "MPL-2.0",
  "Mozilla Public License 2.0 (MPL 2.0)",
  "MIT",
  "MIT License",
  "LGPL",
  "LGPL-3.0-or-later",
  "GNU Lesser General Public License v3 or later (LGPLv3+)",
  "GNU Lesser General Public License v3 (LGPLv3)",
  "GNU General Public License v3 (GPLv3)",
  "GNU Library or Lesser General Public License (LGPL)",
  "Python Software Foundation",
  "ISC",
  "ISC License (ISCL)",
  "The Unlicense (Unlicense)",
]<|MERGE_RESOLUTION|>--- conflicted
+++ resolved
@@ -24,14 +24,12 @@
 websocat = "^1.12.0"
 golem-node = {version = "0.15.0a18", source = "test-pypi"}
 
-setuptools = "*"
-<<<<<<< HEAD
 tortoise-orm = "^0.20.0"
 aerich = "^0.7.2"
 prettytable = "^3.10.0"
-=======
 psutil = "^5.9.8"
->>>>>>> cc9aa8a8
+
+setuptools = "*"
 
 [tool.poetry.group.ray.dependencies]
 python = "^3.8.1"
