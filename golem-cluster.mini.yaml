# This is Ray on Golem Mini yaml - the smallest config for testnet cluster of up to 10 nodes


# Ray on Golem cluster name
cluster_name: golem-cluster

# The maximum number of workers the cluster will have at any given time
max_workers: 10

# The cloud provider-specific configuration properties.
provider:
  type: "external"
  use_internal_ips: true
  module: "ray_on_golem.provider.node_provider.GolemNodeProvider"
  parameters:
    node_config:
      # Parameters for golem demands (same for head and workers)
      demand:
        image_tag: "golem/ray-on-golem:0.7.0-py3.10.13-ray2.7.1"

# Tells the autoscaler the allowed node types and the resources they provide
available_node_types:
  ray.head.default:
    resources: {}
    node_config: {}

  ray.worker.default:
    resources: {}
    node_config: {}

<<<<<<< HEAD
# The files or directories to copy to the head and worker nodes
# Remote workdir is /root/
file_mounts: {}

# A list of paths to the files or directories to copy from the head node to the worker nodes
cluster_synced_files: []
=======
# Specify the node type of the head node (as configured above).
head_node_type: ray.head.default

file_mounts: {
  # <remote_path>: <local_path>
}
>>>>>>> dceaba33

# List of commands that will be run to initialize the nodes (before `setup_commands`)
initialization_commands: []

# List of shell commands to run to set up nodes
setup_commands: []

# Custom commands that will be run on the head node after common setup.
head_setup_commands: []

# Custom commands that will be run on worker nodes after common setup.
worker_setup_commands: []

# Command to start ray on the head node. You don't need to change this.
head_start_ray_commands: [
  "ray start --head --node-ip-address $NODE_IP --include-dashboard=True --dashboard-host 0.0.0.0 --disable-usage-stats --autoscaling-config=~/ray_bootstrap_config.yaml",
]

# Command to start ray on worker nodes. You don't need to change this.
worker_start_ray_commands: [
  "ray start --address $RAY_HEAD_IP:6379",
]

# Satisfy checks to disable warning about legacy fields at `ray up`.
# This will be removed by ray-on-golem on the fly.
head_node: True
worker_nodes: True
<|MERGE_RESOLUTION|>--- conflicted
+++ resolved
@@ -28,21 +28,15 @@
     resources: {}
     node_config: {}
 
-<<<<<<< HEAD
 # The files or directories to copy to the head and worker nodes
 # Remote workdir is /root/
 file_mounts: {}
 
 # A list of paths to the files or directories to copy from the head node to the worker nodes
 cluster_synced_files: []
-=======
+
 # Specify the node type of the head node (as configured above).
 head_node_type: ray.head.default
-
-file_mounts: {
-  # <remote_path>: <local_path>
-}
->>>>>>> dceaba33
 
 # List of commands that will be run to initialize the nodes (before `setup_commands`)
 initialization_commands: []
