# This is Ray on Golem Mini yaml - the smallest config for testnet cluster of up to 10 nodes


# Ray on Golem cluster name
cluster_name: golem-cluster

# The maximum number of workers the cluster will have at any given time
max_workers: 10

# The cloud provider-specific configuration properties.
provider:
  type: "external"
  use_internal_ips: true
  module: "ray_on_golem.provider.node_provider.GolemNodeProvider"
  parameters:
    node_config:
      # Parameters for golem demands (same for head and workers)
      demand:
<<<<<<< HEAD
        image_tag: "golem/ray-on-golem:0.8.0-py3.10.13-ray2.9.2"
=======
        image_tag: "golem/ray-on-golem:0.9.0-py3.10.13-ray2.9.3"
>>>>>>> cc9aa8a8

# Tells the autoscaler the allowed node types and the resources they provide
available_node_types:
  ray.head.default:
    resources: {}
    node_config: {}

  ray.worker.default:
    resources: {}
    node_config: {}

# The files or directories to copy to the head and worker nodes
# Remote workdir is /root/
file_mounts: {}

# A list of paths to the files or directories to copy from the head node to the worker nodes
cluster_synced_files: []

# List of commands that will be run to initialize the nodes (before `setup_commands`)
initialization_commands: []

# List of shell commands to run to set up nodes
setup_commands: []

# Custom commands that will be run on the head node after common setup.
head_setup_commands: []

# Custom commands that will be run on worker nodes after common setup.
worker_setup_commands: []

# Command to start ray on the head node. You don't need to change this.
head_start_ray_commands: [
  "ray start --head --node-ip-address $NODE_IP --include-dashboard=True --dashboard-host 0.0.0.0 --disable-usage-stats --autoscaling-config=~/ray_bootstrap_config.yaml",
]

# Command to start ray on worker nodes. You don't need to change this.
worker_start_ray_commands: [
  "ray start --address $RAY_HEAD_IP:6379",
]

# Satisfy checks to disable warning about legacy fields at `ray up`.
# This will be removed by ray-on-golem on the fly.
head_node: True
worker_nodes: True
<|MERGE_RESOLUTION|>--- conflicted
+++ resolved
@@ -16,11 +16,7 @@
     node_config:
       # Parameters for golem demands (same for head and workers)
       demand:
-<<<<<<< HEAD
-        image_tag: "golem/ray-on-golem:0.8.0-py3.10.13-ray2.9.2"
-=======
         image_tag: "golem/ray-on-golem:0.9.0-py3.10.13-ray2.9.3"
->>>>>>> cc9aa8a8
 
 # Tells the autoscaler the allowed node types and the resources they provide
 available_node_types:
