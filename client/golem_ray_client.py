--- conflicted
+++ resolved
@@ -20,12 +20,12 @@
         self.session = requests.Session()
 
         self._cluster_id = None
-        self._deleted_nodes: set[NODE_ID] = set()
+        self._deleted_nodes: set[NodeId] = set()
 
     def _build_url(self, path: str) -> str:
         return '/'.join([self.golem_ray_url.rstrip('/'), 'golem', path.lstrip('/')])
 
-    def create_cluster(self, image_hash: str) -> None:  # -> ClusterId:
+    def create_cluster(self, image_hash: str) -> None:  # -> CLUSTER_ID:
         url = self._build_url("create_cluster")
         data = CreateClusterRequest(image_hash=image_hash).dict()
         json_data = json.dumps(data)
@@ -72,19 +72,10 @@
             )
         else:
             nodes = parsed_data.nodes
-<<<<<<< HEAD
-            return [node.node_id for node in nodes]
-
-    def node_tags(self, node_id: NodeId) -> dict:
-        ...
+            return [node.node_id for node in nodes if node.node_id not in self._deleted_nodes]
 
     def fetch_node(self, node_id: NodeId) -> Node:
-=======
-            return [node.node_id for node in nodes if node.node_id not in self._deleted_nodes]
-
-    def fetch_node(self, node_id: NODE_ID) -> Node:
         # TODO: uncomment after server implements cluster_id
->>>>>>> 9c8a8716
         # url = self._build_url(f"{self._cluster_id}/nodes/{node_id}")
         url = self._build_url(f"nodes/{node_id}")
         print(f"GET {url}")
@@ -107,11 +98,7 @@
             f"response status_code: {response.status_code}, text: {response.text}"
         )
 
-<<<<<<< HEAD
     def set_node_tags(self, node_id: NodeId, tags: dict) -> None:
-        ...
-=======
-    def set_node_tags(self, node_id: NODE_ID, tags: dict) -> None:
         url = self._build_url(f"set_node_tags/{node_id}")
         data = SetNodeTagsRequest(tags=tags).dict()
         json_data = json.dumps(data)
@@ -124,7 +111,6 @@
                 f"request url: {url}, data: {data}\n"
                 f"response status_code: {response.status_code}, text: {response.text}"
             )
->>>>>>> 9c8a8716
 
     def terminate_node(self, node_id: NodeId) -> None:
         # url = self._build_url(f"{self._cluster_id}/nodes/{node_id}")
@@ -160,12 +146,8 @@
             f"response status_code: {response.status_code}, text: {response.text}"
         )
 
-<<<<<<< HEAD
-    def create_nodes(self, cluster_id: ClusterId, count: int) -> list[Node]:
-=======
-    def create_nodes(self, cluster_id: CLUSTER_ID, count: int, head_node: bool = False) -> list[Node]:
+    def create_nodes(self, cluster_id: ClusterId, count: int, head_node: bool = False) -> list[Node]:
         # TODO: uncomment after server implements cluster_id
->>>>>>> 9c8a8716
         # url = self._build_url(f"{cluster_id}/create_nodes")
         if head_node:
             url = self._build_url(f"head_nodes")
