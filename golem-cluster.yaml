# Ray on Golem cluster name
cluster_name: golem-cluster

# The maximum number of workers the cluster will have at any given time
max_workers: 10

# The number of minutes that need to pass before an idle worker node is removed by the Autoscaler
idle_timeout_minutes: 5

# The cloud provider-specific configuration properties.
provider:
  type: "external"
  use_internal_ips: true
  module: "golem_ray.provider.node_provider.GolemNodeProvider"
  parameters:
    # Port of golem webserver that has connection with golem network
    webserver_port: 4578

    # Blockchain used for payments.
    # Goerli means running free nodes on testnet,
    # Polygon is for mainnet operations.
    network: "goerli"

    # Maximum amount of GML that's going to be spent (not supported yet)
    budget: 1

    # Params for creating golem demands (same for head and workers)
    node_config:
      # if not provided, image_tag will be autodetected based on currently used python and ray versions
      # check available versions at https://registry.golem.network/explore/golem/ray-on-golem
      image_tag: "approxit/ray-test:py3.10.12-ray2.3.1"
      # image_tag: "approxit/ray-test:py3.10.12-ray2.4.0"

      # you can also provide the image hash directly (although it is not recommended :)
<<<<<<< HEAD
      image_hash: "be4cbaaa611da06927e2daf892f31250cc8e9a6ccefd54fb849e7678"
=======
      # image_hash: "c6fc9b12da19d56a998eace84b6df961852360b37479e93ef4ce3913" # approxit/ray-test:py3.10.12-ray2.3.1
>>>>>>> 8c8d5a97

      capabilities: ['vpn', 'inet', 'manifest-support']
      min_mem_gib: 0
      min_cpu_threads: 0
      min_storage_gib: 0

# The files or directories to copy to the head and worker nodes
file_mounts:
  {
    "/app/golem_ray": "./golem_ray",
  }

# Tells the autoscaler the allowed node types and the resources they provide
available_node_types:
  ray.head.default:
    # The minimum number of worker nodes of this type to launch
    min_workers: 0

    # The maximum number of worker nodes of this type to launch
    max_workers: 0

    # The node type's CPU and GPU resources
    resources: {"CPU": 1}

    node_config:
      # TODO: Demand description here
      kind: Node
  ray.worker.default:
    min_workers: 1
    max_workers: 10
    resources: {"CPU": 1}
    node_config:
      kind: Node

# List of commands that will be run to initialize the nodes (before `setup_commands`)
#initialization_commands: [
#  "pip install endplay",
#]
initialization_commands: []

# List of shell commands to run to set up nodes
setup_commands: []

# Custom commands that will be run on the head node after common setup.
head_setup_commands: []

# Custom commands that will be run on worker nodes after common setup.
worker_setup_commands: []

# Command to start ray on the head node. You don't need to change this.
head_start_ray_commands: [
  "ray start --head --node-ip-address 192.168.0.3 --include-dashboard=True --dashboard-host 0.0.0.0 --disable-usage-stats --autoscaling-config=~/ray_bootstrap_config.yaml",
]

# Command to start ray on worker nodes. You don't need to change this.
worker_start_ray_commands: [
  "ray start --address 192.168.0.3:6379",
]

# Authentication credentials that Ray will use to launch nodes
auth:
  # TODO: try to remove explicit ssh_user field
  ssh_user: 'root'

  # If ssh_private_key will be not provided, temporary key will be created and used
  # ssh_private_key: '~/.ssh/id_rsa'

# A list of paths to the files or directories to copy from the head node to the worker nodes
cluster_synced_files: []<|MERGE_RESOLUTION|>--- conflicted
+++ resolved
@@ -28,15 +28,11 @@
     node_config:
       # if not provided, image_tag will be autodetected based on currently used python and ray versions
       # check available versions at https://registry.golem.network/explore/golem/ray-on-golem
-      image_tag: "approxit/ray-test:py3.10.12-ray2.3.1"
+      # image_tag: "approxit/ray-test:py3.10.12-ray2.3.1"
       # image_tag: "approxit/ray-test:py3.10.12-ray2.4.0"
 
       # you can also provide the image hash directly (although it is not recommended :)
-<<<<<<< HEAD
       image_hash: "be4cbaaa611da06927e2daf892f31250cc8e9a6ccefd54fb849e7678"
-=======
-      # image_hash: "c6fc9b12da19d56a998eace84b6df961852360b37479e93ef4ce3913" # approxit/ray-test:py3.10.12-ray2.3.1
->>>>>>> 8c8d5a97
 
       capabilities: ['vpn', 'inet', 'manifest-support']
       min_mem_gib: 0
