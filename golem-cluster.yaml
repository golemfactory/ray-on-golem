--- conflicted
+++ resolved
@@ -39,16 +39,10 @@
 ]
 worker_start_ray_commands: [# Command to start ray on worker nodes. You don't need to change this.
   "ray start --dashboard-port 8266 --autoscaling-config=~/ray_bootstrap_config.yaml",
-  "touch /tmp/ray-out.txt",
+  "touch /tmp/dupa.txt",
 ]
-<<<<<<< HEAD
-auth:
-  ssh_user: 'root'
-  ssh_private_key: '~/.ssh/id_rsa.pub'
-=======
 auth:  # Authentication credentials that Ray will use to launch nodes
   ssh_user: 'test'
   ssh_private_key: '/home/filip/.ssh/id_rsa.pub'
->>>>>>> feecd564
 
 cluster_synced_files: [] # A list of paths to the files or directories to copy from the head node to the worker nodes