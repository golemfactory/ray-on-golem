--- conflicted
+++ resolved
@@ -1,6 +1,7 @@
 from enum import Enum
 from ipaddress import IPv4Address
-from typing import Optional
+from typing import Dict
+
 from pydantic.main import BaseModel
 
 NodeId = str
@@ -17,9 +18,5 @@
     node_id: NodeId
     state: NodeState
     internal_ip: IPv4Address
-<<<<<<< HEAD
-    external_ip: Optional[IPv4Address]
-=======
     external_ip: IPv4Address | None
-    tags: dict = {}
->>>>>>> 9c8a8716
+    tags: Dict = {}