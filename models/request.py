from typing import List

from pydantic.main import BaseModel

from models.types import NodeId


class CreateClusterRequest(BaseModel):
    image_hash: str
    num_workers: int = 1


class CreateNodesRequest(BaseModel):
    count: int


class DeleteNodesRequest(BaseModel):
<<<<<<< HEAD
    node_ids: List[NodeId]
=======
    node_ids: list[NODE_ID]


class SetNodeTagsRequest(BaseModel):
    tags: dict
>>>>>>> 9c8a8716
<|MERGE_RESOLUTION|>--- conflicted
+++ resolved
@@ -15,12 +15,7 @@
 
 
 class DeleteNodesRequest(BaseModel):
-<<<<<<< HEAD
     node_ids: List[NodeId]
-=======
-    node_ids: list[NODE_ID]
-
 
 class SetNodeTagsRequest(BaseModel):
-    tags: dict
->>>>>>> 9c8a8716
+    tags: dict