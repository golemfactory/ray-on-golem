ARG PYTHON_VERSION
FROM python:${PYTHON_VERSION}-slim

RUN apt-get update && apt-get install -y \
		openssh-server \
		iproute2 \
		nmap \
		tcpdump \
		net-tools \
		netcat-traditional \
		screen \
		rsyslog \
		rsync \
		vim \
		curl \
	&& rm -rf /var/lib/apt/lists/*

RUN echo "UseDNS no" >> /etc/ssh/sshd_config && \
	echo "PermitRootLogin yes" >> /etc/ssh/sshd_config && \
<<<<<<< HEAD
	echo "PasswordAuthentication yes" >> /etc/ssh/sshd_config && \
	echo "StrictModes no" >> /etc/ssh/sshd_config
=======
	echo "PasswordAuthentication no" >> /etc/ssh/sshd_config && \
	echo "ClientAliveInterval 60" >> /etc/ssh/sshd_config && \
	echo "ClientAliveCountMax 3" >> /etc/ssh/sshd_config
>>>>>>> 3b44ea29

RUN pip install -U pip

WORKDIR /app

COPY pyproject.toml README.md /app/
COPY ray_on_golem/__init__.py /app/ray_on_golem/__init__.py

RUN pip install poetry && \
	poetry config virtualenvs.create false
RUN poetry install --no-interaction --no-ansi --only ray

RUN pip config set global.index-url https://pypi.dev.golem.network/simple
RUN pip install pillow

COPY ray_on_golem /app/ray_on_golem/

RUN rm -r /root/.cache
RUN mv /root /root_copy

VOLUME /root<|MERGE_RESOLUTION|>--- conflicted
+++ resolved
@@ -17,14 +17,10 @@
 
 RUN echo "UseDNS no" >> /etc/ssh/sshd_config && \
 	echo "PermitRootLogin yes" >> /etc/ssh/sshd_config && \
-<<<<<<< HEAD
-	echo "PasswordAuthentication yes" >> /etc/ssh/sshd_config && \
-	echo "StrictModes no" >> /etc/ssh/sshd_config
-=======
 	echo "PasswordAuthentication no" >> /etc/ssh/sshd_config && \
+	echo "StrictModes no" >> /etc/ssh/sshd_config ** \
 	echo "ClientAliveInterval 60" >> /etc/ssh/sshd_config && \
 	echo "ClientAliveCountMax 3" >> /etc/ssh/sshd_config
->>>>>>> 3b44ea29
 
 RUN pip install -U pip
 
