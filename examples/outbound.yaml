# Ray on Golem cluster name
cluster_name: golem-cluster

# The maximum number of workers the cluster will have at any given time
max_workers: 10

# The number of minutes that need to pass before an idle worker node is removed by the Autoscaler
idle_timeout_minutes: 2

# The cloud provider-specific configuration properties.
provider:
  type: "external"
  use_internal_ips: true
  module: "ray_on_golem.provider.node_provider.GolemNodeProvider"
  parameters:
    # Port of golem webserver that has connection with golem network
    webserver_port: 4578

    # Blockchain used for payments.
    # `holesky` means running free nodes on testnet,
    # `polygon` is for mainnet operations.
    payment_network: "holesky"

    # Maximum amount of GLMs that's going to be spent for the whole cluster
    total_budget: 5

    node_config:
      # Parameters for golem demands (same for head and workers)
      demand:
        # Check available versions at https://registry.golem.network/explore/golem/ray-on-golem
<<<<<<< HEAD
        image_tag: "golem/ray-on-golem:0.8.0-py3.10.13-ray2.9.2"
=======
        image_tag: "golem/ray-on-golem:0.9.0-py3.10.13-ray2.9.3"
>>>>>>> 205bf57e

        # List of urls which will be added to the Computation Manifest
        # Requires protocol to be defined in all URLs
        # If not provided demand will not use Computation Manifest
        outbound_urls: ["https://ipfs.io"]

        # Minimal values of parameters offered by Golem provider 
        min_mem_gib: 1
        min_cpu_threads: 1
        min_storage_gib: 1

        # Maximal values of parameters offered by Golem provider
        max_cpu_threads: null

      budget_control:
        per_cpu_expected_usage:
          # Estimated expected load and duration for worker that tells budget control to pick the least expensive Golem provider offers first.
          # If not provided, offers will be picked at random.
          cpu_load: 0.8
          duration_hours: 0.5 # 30 minutes

          # Amount of GLMs for expected usage which Golem provider offer will be rejected if exceeded.
          # Max cost is calculated as a sum of:
          # - start_price / duration / cpu count
          # - (env_per_hour_price * duration ) / cpu count
          # - cpu_per_hour_price / duration / cpu_load
          max_cost: 1.5

        # Amount of GLMs for worker initiation which Golem provider offer will be rejected if exceeded.
        max_start_price: 0.5

        # Amount of GLMs for CPU utilisation per hour which Golem provider offer will be rejected if exceeded.
        max_cpu_per_hour_price: 0.5

        # Amount of GLMs for each second that worker runs which Golem provider offer will be rejected if exceeded.
        max_env_per_hour_price: 0.5

# The files or directories to copy to the head and worker nodes
file_mounts: {
  # <remote_path>: <local_path>
}

# Tells the autoscaler the allowed node types and the resources they provide
available_node_types:
  ray.head.default:
    # The minimum number of worker nodes of this type to launch
    min_workers: 0

    # The maximum number of worker nodes of this type to launch
    max_workers: 0

    # The node type's CPU and GPU resources
    resources: {}

    node_config: {} # TODO: Demand description here
  ray.worker.default:
    min_workers: 1
    max_workers: 10
    resources: {}
    node_config: {}

# List of commands that will be run to initialize the nodes (before `setup_commands`)
#initialization_commands: [
#  "pip install endplay",
#]
initialization_commands: []

# List of shell commands to run to set up nodes
setup_commands: []

# Custom commands that will be run on the head node after common setup.
head_setup_commands: []

# Custom commands that will be run on worker nodes after common setup.
worker_setup_commands: []

# Command to start ray on the head node. You don't need to change this.
head_start_ray_commands: [
  "ray start --head --node-ip-address $NODE_IP --include-dashboard=True --dashboard-host 0.0.0.0 --disable-usage-stats --autoscaling-config=~/ray_bootstrap_config.yaml",
]

# Command to start ray on worker nodes. You don't need to change this.
worker_start_ray_commands: [
  "ray start --address $RAY_HEAD_IP:6379",
]

# Authentication credentials that Ray will use to launch nodes
# auth:
  # Custom username for ssh
  # ssh_user: "root"

  # If ssh_private_key will be not provided, temporary key will be created and used
  # ssh_private_key: "~/.ssh/id_rsa"

# A list of paths to the files or directories to copy from the head node to the worker nodes
cluster_synced_files: []<|MERGE_RESOLUTION|>--- conflicted
+++ resolved
@@ -28,11 +28,7 @@
       # Parameters for golem demands (same for head and workers)
       demand:
         # Check available versions at https://registry.golem.network/explore/golem/ray-on-golem
-<<<<<<< HEAD
-        image_tag: "golem/ray-on-golem:0.8.0-py3.10.13-ray2.9.2"
-=======
         image_tag: "golem/ray-on-golem:0.9.0-py3.10.13-ray2.9.3"
->>>>>>> 205bf57e
 
         # List of urls which will be added to the Computation Manifest
         # Requires protocol to be defined in all URLs
