--- conflicted
+++ resolved
@@ -146,11 +146,7 @@
 
         logger.info("Stopping Yagna done")
 
-<<<<<<< HEAD
-    async def run_payment_fund(self, network: str) -> None:
-=======
     async def run_payment_fund(self, network: str) -> Dict:
->>>>>>> 299e9982
         for _ in range(5):
             logger.debug(f"Preparing `{network}` funds...")
             try:
@@ -189,24 +185,6 @@
             if identity["default"]:
                 return identity["address"]
 
-<<<<<<< HEAD
-        raise YagnaServiceError(f"Can't prepare `{network}` funds!")
-
-    async def fetch_payment_status(self, network: str) -> str:
-        output = await run_subprocess_output(
-            self._yagna_path, "payment", "status", "--network", network
-        )
-        return output.decode()
-
-    async def fetch_wallet_address(self) -> str:
-        id_list = json.loads(await run_subprocess_output(self._yagna_path, "id", "list", "--json"))
-
-        for identity in id_list:
-            if identity["default"]:
-                return identity["address"]
-
-=======
->>>>>>> 299e9982
         raise YagnaServiceError(f"Default wallet not found for app_key `{self.yagna_appkey}`!")
 
     async def _get_or_create_yagna_appkey(self) -> str:
