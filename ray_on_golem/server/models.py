--- conflicted
+++ resolved
@@ -96,10 +96,7 @@
     is_cluster_just_created: bool
     wallet_address: str
     yagna_payment_status_output: str
-<<<<<<< HEAD
-=======
     yagna_payment_status: Dict
->>>>>>> 299e9982
 
 
 class NonTerminatedNodesRequestData(BaseModel):
