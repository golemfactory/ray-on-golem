--- conflicted
+++ resolved
@@ -30,20 +30,14 @@
         is_cluster_just_created,
         wallet_address,
         yagna_payment_status_output,
-<<<<<<< HEAD
-=======
         yagna_payment_status,
->>>>>>> 299e9982
     ) = await ray_service.create_cluster(provider_config=request_data)
 
     response_data = models.CreateClusterResponseData(
         is_cluster_just_created=is_cluster_just_created,
         wallet_address=wallet_address,
         yagna_payment_status_output=yagna_payment_status_output,
-<<<<<<< HEAD
-=======
         yagna_payment_status=yagna_payment_status,
->>>>>>> 299e9982
     )
 
     return web.Response(text=response_data.json())
