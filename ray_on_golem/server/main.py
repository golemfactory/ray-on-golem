--- conflicted
+++ resolved
@@ -16,12 +16,7 @@
 from ray_on_golem.server.middlewares import error_middleware, trace_id_middleware
 from ray_on_golem.server.services import GolemService, RayService, YagnaService
 from ray_on_golem.server.settings import (
-<<<<<<< HEAD
-    RAY_ON_GOLEM_SHUTDOWN_TIMEOUT,
-=======
-    DEFAULT_DATADIR,
     RAY_ON_GOLEM_SHUTDOWN_CONNECTIONS_TIMEOUT,
->>>>>>> 6a7511ca
     WEBSOCAT_PATH,
     YAGNA_PATH,
     get_datadir,
