from http import HTTPStatus
from ipaddress import IPv4Address
from typing import Dict, List, Type, TypeVar

import requests
from pydantic import BaseModel, ValidationError
from yarl import URL

from golem_ray.client.exceptions import GolemRayClientError, GolemRayClientValidationError
from golem_ray.server import models, settings

<<<<<<< HEAD
ResponseModelType = TypeVar('ResponseModelType')
=======
TResponseModel = TypeVar("TResponseModel")
>>>>>>> 37f544e4


class GolemRayClient:
    def __init__(self, base_url: URL) -> None:
        self._base_url = base_url

        self._session = requests.Session()

    def _make_request(
        self,
        *,
        url: str,
        request_data: BaseModel,
        response_model: Type[TResponseModel],
        error_message: str,
    ) -> TResponseModel:
        response = self._session.post(self._base_url / url.lstrip("/"), data=request_data.json())

        if response.status_code != HTTPStatus.OK:
            raise GolemRayClientError(f"{error_message}: {response.text}")

        try:
            return response_model.parse_raw(response.text)
        except ValidationError as e:
            raise GolemRayClientValidationError(
                error_message="Couldn't validate response data",
            ) from e

    def get_running_or_create_cluster(
        self, image_hash: str, network: str, budget: int
    ) -> List[models.NodeId]:
        response = self._make_request(
            url=settings.URL_CREATE_CLUSTER,
            request_data=models.CreateClusterRequestData(
                image_hash=image_hash,
                network=network,
                budget=budget,
            ),
            response_model=models.CreateClusterResponseData,
            error_message="Couldn't create cluster",
        )

        return response.nodes

    def non_terminated_nodes(self, tag_filters: models.Tags) -> List[models.NodeId]:
        response = self._make_request(
            url=settings.URL_GET_NODES,
            request_data=models.NonTerminatedNodesRequestData(
                tags=tag_filters,
            ),
            response_model=models.GetNodesResponseData,
            error_message="Couldn't get non terminated nodes",
        )

        return response.nodes

    def is_running(self, node_id: models.NodeId) -> bool:
        response = self._make_request(
            url=settings.URL_IS_RUNNING,
            request_data=models.SingleNodeRequestData(
                node_id=node_id,
            ),
            response_model=models.IsRunningResponseData,
            error_message="Couldn't check if node is running",
        )

        return response.is_running

    def is_terminated(self, node_id: models.NodeId) -> bool:
        response = self._make_request(
            url=settings.URL_IS_TERMINATED,
            request_data=models.SingleNodeRequestData(
                node_id=node_id,
            ),
            response_model=models.IsTerminatedResponseData,
            error_message="Couldn't check if node is terminated",
        )

        return response.is_terminated

    def get_node_tags(self, node_id: models.NodeId) -> models.Tags:
        response = self._make_request(
            url=settings.URL_NODE_TAGS,
            request_data=models.SingleNodeRequestData(
                node_id=node_id,
            ),
            response_model=models.GetNodeTagsResponseData,
            error_message="Couldn't get node tags",
        )

        return response.tags

    def get_node_internal_ip(self, node_id: models.NodeId) -> IPv4Address:
        response = self._make_request(
            url=settings.URL_INTERNAL_IP,
            response_model=models.GetNodeIpAddressResponseData,
            request_data=models.SingleNodeRequestData(
                node_id=node_id,
            ),
            error_message="Couldn't get node internal_ip",
        )

        return response.ip_address

    def set_node_tags(self, node_id: models.NodeId, tags: models.Tags) -> None:
        self._make_request(
            url=settings.URL_SET_NODE_TAGS,
            request_data=models.SetNodeTagsRequestData(
                node_id=node_id,
                tags=tags,
            ),
            response_model=models.EmptyResponseData,
            error_message="Couldn't set tags for node",
        )

    def terminate_node(self, node_id: models.NodeId) -> None:
        self.terminate_nodes([node_id])

    def terminate_nodes(self, node_ids: List[models.NodeId]) -> None:
        self._make_request(
            url=settings.URL_TERMINATE_NODES,
            request_data=models.DeleteNodesRequestData(
                node_ids=node_ids,
            ),
            response_model=models.EmptyResponseData,
            error_message="Couldn't terminate nodes",
        )

    def create_nodes(self, count: int, tags: models.Tags) -> Dict[models.NodeId, models.Node]:
        response = self._make_request(
            url=settings.URL_CREATE_NODES,
            request_data=models.CreateNodesRequestData(
                count=count,
                tags=tags,
            ),
            response_model=models.CreateNodesResponseData,
            error_message="Couldn't create node",
        )

        return response.nodes

    def get_node_port(self, node_id: str) -> int:
        url = config.URL_GET_NODE_SSH_PORT

        response: models.GetNodePortResponseData \
            = self._request(url,
                            response_model=models.GetNodePortResponseData,
                            request_data=models.SingleNodeRequestData(node_id=node_id),
                            error_message="Couldn't get node proxy command")

        return response.port<|MERGE_RESOLUTION|>--- conflicted
+++ resolved
@@ -9,11 +9,7 @@
 from golem_ray.client.exceptions import GolemRayClientError, GolemRayClientValidationError
 from golem_ray.server import models, settings
 
-<<<<<<< HEAD
-ResponseModelType = TypeVar('ResponseModelType')
-=======
 TResponseModel = TypeVar("TResponseModel")
->>>>>>> 37f544e4
 
 
 class GolemRayClient:
@@ -23,12 +19,12 @@
         self._session = requests.Session()
 
     def _make_request(
-        self,
-        *,
-        url: str,
-        request_data: BaseModel,
-        response_model: Type[TResponseModel],
-        error_message: str,
+            self,
+            *,
+            url: str,
+            request_data: BaseModel,
+            response_model: Type[TResponseModel],
+            error_message: str,
     ) -> TResponseModel:
         response = self._session.post(self._base_url / url.lstrip("/"), data=request_data.json())
 
@@ -43,7 +39,7 @@
             ) from e
 
     def get_running_or_create_cluster(
-        self, image_hash: str, network: str, budget: int
+            self, image_hash: str, network: str, budget: int
     ) -> List[models.NodeId]:
         response = self._make_request(
             url=settings.URL_CREATE_CLUSTER,
@@ -156,12 +152,12 @@
         return response.nodes
 
     def get_node_port(self, node_id: str) -> int:
-        url = config.URL_GET_NODE_SSH_PORT
-
         response: models.GetNodePortResponseData \
-            = self._request(url,
-                            response_model=models.GetNodePortResponseData,
-                            request_data=models.SingleNodeRequestData(node_id=node_id),
-                            error_message="Couldn't get node proxy command")
+            = self._make_request(
+            url=settings.URL_GET_NODE_SSH_PORT,
+            response_model=models.GetNodePortResponseData,
+            request_data=models.SingleNodeRequestData(node_id=node_id),
+            error_message="Couldn't get node proxy command"
+        )
 
         return response.port