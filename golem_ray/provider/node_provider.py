--- conflicted
+++ resolved
@@ -1,29 +1,19 @@
 import platform
 from ipaddress import IPv4Address
-from threading import RLock
 from types import ModuleType
 from typing import Any, Dict, List, Optional
 
-<<<<<<< HEAD
-from ray.autoscaler._private.command_runner import SSHCommandRunner
-=======
 import ray
 import requests
->>>>>>> 37f544e4
+from ray.autoscaler._private.command_runner import SSHCommandRunner
 from ray.autoscaler.command_runner import CommandRunnerInterface
 from ray.autoscaler.node_provider import NodeProvider
 
 from golem_ray.client.golem_ray_client import GolemRayClient
-<<<<<<< HEAD
+from golem_ray.provider.exceptions import GolemRayNodeProviderError
 from golem_ray.provider.ssh_command_runner import SSHProviderCommandRunner
-from golem_ray.server.config import BASE_URL
-from golem_ray.server.models import NodeID
-=======
-from golem_ray.provider.exceptions import GolemRayNodeProviderError
-from golem_ray.provider.local_head_command_runner import LocalHeadCommandRunner
-from golem_ray.server.models import NodeId
+from golem_ray.server.models import NodeId, Node
 from golem_ray.server.settings import SERVER_BASE_URL
->>>>>>> 37f544e4
 
 
 class GolemNodeProvider(NodeProvider):
@@ -35,16 +25,18 @@
         network = provider_config["parameters"].get("network", "goerli")
         budget = provider_config["parameters"].get("budget", 1)
         self._golem_ray_client.get_running_or_create_cluster(image_hash, network, budget)
-        self._lock = RLock()
 
     @staticmethod
     def _get_image_hash(provider_config: dict) -> str:
         python_version = platform.python_version()
+
         ray_version = ray.__version__
+
         if "image_tag" in provider_config["parameters"]:
             image_tag = provider_config["parameters"]["image_tag"]
             tag_python_version = image_tag.split("-")[0].split("py")[1]
             tag_ray_version = image_tag.split("-")[1].split("ray")[1]
+
             if (python_version, ray_version) != (tag_python_version, tag_ray_version):
                 print(
                     "WARNING: "
@@ -52,24 +44,27 @@
                     f" does not match tag version {(tag_python_version, tag_ray_version)=}"
                 )
         else:
-            image_tag = f"py{python_version}-ray{ray_version}"
+            image_tag = f"py{python_version}ray{ray_version}"
 
+        print( f"https://registry.golem.network/v1/image/info?tag=loop/golem-ray:{image_tag}")
         response = requests.get(
             f"https://registry.golem.network/v1/image/info?tag=loop/golem-ray:{image_tag}",
         )
+
         if response.status_code == 200:
             return response.json()["sha3"]
-        raise GolemRayNodeProviderError(f"Image tag {image_tag } does not exist")
+
+        raise GolemRayNodeProviderError(f"Image tag {image_tag} does not exist")
 
     def get_command_runner(
-        self,
-        log_prefix: str,
-        node_id: str,
-        auth_config: Dict[str, Any],
-        cluster_name: str,
-        process_runner: ModuleType,
-        use_internal_ip: bool,
-        docker_config: Optional[Dict[str, Any]] = None,
+            self,
+            log_prefix: str,
+            node_id: str,
+            auth_config: Dict[str, Any],
+            cluster_name: str,
+            process_runner: ModuleType,
+            use_internal_ip: bool,
+            docker_config: Optional[Dict[str, Any]] = None,
     ) -> CommandRunnerInterface:
         if self._is_running_on_localhost():
             node_port = self._golem_ray_client.get_node_port(node_id)
@@ -92,31 +87,6 @@
 
         return command_runner
 
-<<<<<<< HEAD
-    def non_terminated_nodes(self, tag_filters) -> List[NodeID]:
-        with self._lock:
-            return self._golem_ray_client.non_terminated_nodes(tag_filters)
-
-    def is_running(self, node_id: NodeID) -> bool:
-        with self._lock:
-            return self._golem_ray_client.is_running(node_id)
-
-    def is_terminated(self, node_id: NodeID) -> bool:
-        with self._lock:
-            return self._golem_ray_client.is_terminated(node_id)
-
-    def node_tags(self, node_id: NodeID) -> Dict:
-        with self._lock:
-            return self._golem_ray_client.get_node_tags(node_id)
-
-    def internal_ip(self, node_id: NodeID) -> IPv4Address:
-        with self._lock:
-            return self._golem_ray_client.get_node_internal_ip(node_id)
-
-    def set_node_tags(self, node_id: NodeID, tags: Dict) -> None:
-        with self._lock:
-            self._golem_ray_client.set_node_tags(node_id, tags)
-=======
     def non_terminated_nodes(self, tag_filters) -> List[NodeId]:
         return self._golem_ray_client.non_terminated_nodes(tag_filters)
 
@@ -134,43 +104,13 @@
 
     def set_node_tags(self, node_id: NodeId, tags: Dict) -> None:
         self._golem_ray_client.set_node_tags(node_id, tags)
->>>>>>> 37f544e4
 
     def create_node(
-        self,
-        node_config: Dict[str, Any],
-        tags: Dict[str, str],
-        count: int,
-    ) -> Dict[str, Dict]:
-<<<<<<< HEAD
-        with self._lock:
-            return self._golem_ray_client.create_nodes(
-                cluster_id="",
-                count=count,
-                tags=tags,
-            )
-
-    def terminate_node(self, node_id: NodeID) -> None:
-        with self._lock:
-            return self._golem_ray_client.terminate_node(node_id)
-
-    def terminate_nodes(self, node_ids: List[NodeID]) -> None:
-        with self._lock:
-            return self._golem_ray_client.terminate_nodes(node_ids)
-
-    # def bootstrap_config(
-    #     cluster_config: Dict[str, Any], no_config_cache: bool = False
-    # ) -> Dict[str, Any]:
-    #     """Validate and add provider-specific fields to the config. For example,
-    #     IAM/authentication may be added here."""
-    #     return commands._bootstrap_config(cluster_config, no_config_cache)
-
-    @staticmethod
-    def _is_running_on_localhost():
-        if 'localhost' in str(BASE_URL):
-            return True
-        return False
-=======
+            self,
+            node_config: Dict[str, Any],
+            tags: Dict[str, str],
+            count: int,
+    ) -> Dict[NodeId, Node]:
         return self._golem_ray_client.create_nodes(
             count=count,
             tags=tags,
@@ -181,4 +121,9 @@
 
     def terminate_nodes(self, node_ids: List[NodeId]) -> None:
         return self._golem_ray_client.terminate_nodes(node_ids)
->>>>>>> 37f544e4
+
+    @staticmethod
+    def _is_running_on_localhost():
+        if 'localhost' in str(SERVER_BASE_URL):
+            return True
+        return False